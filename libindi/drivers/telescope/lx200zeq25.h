--- conflicted
+++ resolved
@@ -24,77 +24,6 @@
 
 class LX200ZEQ25 : public LX200Generic
 {
-<<<<<<< HEAD
-    public:
-
-        LX200ZEQ25();
-        ~LX200ZEQ25() {}
-
-        virtual bool updateProperties();
-        virtual bool initProperties();
-
-        virtual bool ISNewSwitch (const char * dev, const char * name, ISState * states, char * names[], int n);
-        virtual bool ISNewNumber (const char * dev, const char * name, double values[], char * names[], int n);
-
-    protected:
-
-        virtual const char * getDefaultName();
-
-        virtual void getBasicData();
-        virtual bool checkConnection();
-        virtual bool isSlewComplete();
-
-        virtual bool ReadScopeStatus() override;
-
-        virtual bool SetSlewRate(int index) override;
-        virtual bool SetTrackMode(int mode) override;
-        virtual bool Goto(double, double) override;
-        virtual bool updateTime(ln_date * utc, double utc_offset) override;
-        virtual bool updateLocation(double latitude, double longitude, double elevation) override;
-        virtual bool MoveNS(INDI_DIR_NS dir, TelescopeMotionCommand command) override;
-        virtual bool MoveWE(INDI_DIR_WE dir, TelescopeMotionCommand command) override;
-        virtual int SendPulseCmd(int direction, int duration_msec) override;
-
-        // Parking
-        virtual bool SetCurrentPark() override;
-        virtual bool SetDefaultPark() override;
-        virtual bool Park() override;
-        virtual bool UnPark() override;
-
-    private:
-        int setZEQ25StandardProcedure(int fd, const char * data);
-        int setZEQ25Latitude(double Lat);
-        int setZEQ25Longitude(double Long);
-        int setZEQ25UTCOffset(double hours);
-        int slewZEQ25();
-        int moveZEQ25To(int direction);
-        int haltZEQ25Movement();
-        int getZEQ25MoveRate();
-        int setZEQ25Park();
-        int setZEQ25UnPark();
-        int setZEQ25TrackMode(int mode);
-        int getZEQ25GuideRate(double *rate);
-        int setZEQ25GuideRate(double rate);
-
-        bool isZEQ25Home();
-        int gotoZEQ25Home();
-
-        bool isZEQ25Parked();
-
-        bool getMountInfo();
-        void mountSim();
-
-        ISwitch HomeS[1];
-        ISwitchVectorProperty HomeSP;
-
-        /* Guide Rate */
-        INumber GuideRateN[1];
-        INumberVectorProperty GuideRateNP;
-
-};
-
-#endif
-=======
   public:
     LX200ZEQ25();
     ~LX200ZEQ25() {}
@@ -128,20 +57,14 @@
     virtual bool Park() override;
     virtual bool UnPark() override;
 
-  private:
-    int setZEQ25StandardProcedure(int fd, const char *data);
-    int setZEQ25Latitude(double Lat);
-    int setZEQ25Longitude(double Long);
-    int setZEQ25UTCOffset(double hours);
-    int slewZEQ25();
-    int moveZEQ25To(int direction);
-    int haltZEQ25Movement();
-    int getZEQ25MoveRate();
-    int setZEQ25Park();
-    int setZEQ25UnPark();
-    int setZEQ25TrackMode(int mode);
-    int getZEQ25GuideRate(double *rate);
-    int setZEQ25GuideRate(double rate);
+        virtual bool SetSlewRate(int index) override;
+        virtual bool SetTrackMode(int mode) override;
+        virtual bool Goto(double, double) override;
+        virtual bool updateTime(ln_date * utc, double utc_offset) override;
+        virtual bool updateLocation(double latitude, double longitude, double elevation) override;
+        virtual bool MoveNS(INDI_DIR_NS dir, TelescopeMotionCommand command) override;
+        virtual bool MoveWE(INDI_DIR_WE dir, TelescopeMotionCommand command) override;
+        virtual int SendPulseCmd(int direction, int duration_msec) override;
 
     bool isZEQ25Home();
     int gotoZEQ25Home();
@@ -157,5 +80,4 @@
     /* Guide Rate */
     INumber GuideRateN[1];
     INumberVectorProperty GuideRateNP;
-};
->>>>>>> 187f8486
+};