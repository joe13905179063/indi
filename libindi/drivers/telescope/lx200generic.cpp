#if 0
LX200 Generic
Copyright (C) 2003 - 2017 Jasem Mutlaq (mutlaqja@ikarustech.com)

This library is free software;
you can redistribute it and / or
modify it under the terms of the GNU Lesser General Public
License as published by the Free Software Foundation;
either
version 2.1 of the License, or (at your option) any later version.

This library is distributed in the hope that it will be useful,
but WITHOUT ANY WARRANTY;
without even the implied warranty of
MERCHANTABILITY or FITNESS FOR A PARTICULAR PURPOSE.  See the GNU
Lesser General Public License for more details.

You should have received a copy of the GNU Lesser General Public
License along with this library;
if not, write to the Free Software
Foundation, Inc., 51 Franklin Street, Fifth Floor, Boston, MA  02110 - 1301  USA

2013 - 10 - 27:
    Updated driver to use INDI::Telescope (JM)
  2015 - 11 - 25:
  Use variable POLLMS instead of static POLLMS

  #endif

#include "lx200generic.h"

#include "indicom.h"
#include "lx200_10micron.h"
#include "lx200_16.h"
#include "lx200_OnStep.h"
#include "lx200ap_experimental.h"
#include "lx200ap_gtocp2.h"
#include "lx200ap.h"
#include "lx200classic.h"
#include "lx200driver.h"
#include "lx200fs2.h"
#include "lx200gemini.h"
#include "lx200pulsar2.h"
#include "lx200ss2000pc.h"
#include "lx200zeq25.h"
#include "lx200gotonova.h"
#include "ioptronHC8406.h"

#include <libnova/sidereal_time.h>

#include <cmath>
#include <memory>
#include <cstring>
#include <unistd.h>
#include <time.h>

// We declare an auto pointer to LX200Generic.
std::unique_ptr<LX200Generic> telescope;

/* There is _one_ binary for all LX200 drivers, but each binary is renamed
** to its device name (i.e. lx200gps, lx200_16..etc). The main function will
** fetch from std args the binary name and ISInit will create the apporpiate
** device afterwards. If the binary name does not match any known devices,
** we simply create a generic device.
*/
extern char *me;

#define LX200_TRACK 0
#define LX200_SYNC  1

/* Simulation Parameters */
#define LX200_GENERIC_SLEWRATE 5        /* slew rate, degrees/s */
#define SIDRATE  0.004178 /* sidereal rate, degrees/s */

/* send client definitions of all properties */
void ISInit()
{
    static int isInit = 0;

    if (isInit)
        return;

    isInit = 1;

    if (strstr(me, "indi_lx200classic"))
    {
        IDLog("initializing from LX200 classic device...\n");

        if (telescope.get() == 0)
            telescope.reset(new LX200Classic());
    }
    if (strstr(me, "indi_lx200_OnStep"))
    {
        IDLog("initializing from LX200 OnStep device...\n");

        if (telescope.get() == 0)
            telescope.reset(new LX200_OnStep());
    }
    else if (strstr(me, "indi_lx200gps"))
    {
        IDLog("initializing from LX200 GPS device...\n");

        if (telescope.get() == 0)
            telescope.reset(new LX200GPS());
    }
    else if (strstr(me, "indi_lx200_16"))
    {
        IDLog("Initializing from LX200 16 device...\n");

        if (telescope.get() == 0)
            telescope.reset(new LX200_16());
    }
    else if (strstr(me, "indi_lx200autostar"))
    {
        IDLog("initializing from Autostar device...\n");

        if (telescope.get() == 0)
            telescope.reset(new LX200Autostar());
    }
    else if (strstr(me, "indi_lx200ap_experimental"))
    {
        IDLog("initializing from Astrophysics Experiemtal device...\n");

        if (telescope.get() == 0)
            telescope.reset(new LX200AstroPhysicsExperimental());
    }
    else if (strstr(me, "indi_lx200ap_gtocp2"))
    {
        IDLog("initializing from Astrophysics GTOCP2 device...\n");

        if (telescope.get() == 0)
            telescope.reset(new LX200AstroPhysicsGTOCP2());
    }
    else if (strstr(me, "indi_lx200ap"))
    {
        IDLog("initializing from Astrophysics device...\n");

        if (telescope.get() == 0)
            telescope.reset(new LX200AstroPhysics());
    }
    else if (strstr(me, "indi_lx200gemini"))
    {
        IDLog("initializing from Losmandy Gemini device...\n");

        if (telescope.get() == 0)
            telescope.reset(new LX200Gemini());
    }
    else if (strstr(me, "indi_lx200zeq25"))
    {
        IDLog("initializing from ZEQ25 device...\n");

        if (telescope.get() == 0)
            telescope.reset(new LX200ZEQ25());
    }
    else if (strstr(me, "indi_lx200gotonova"))
    {
        IDLog("initializing from GotoNova device...\n");

        if (telescope.get() == 0)
            telescope.reset(new LX200GotoNova());
    }
    else if (strstr(me, "indi_ioptronHC8406"))
    {
        IDLog("initializing from ioptron telescope Hand Controller HC8406 device...\n");

        if (telescope.get() == 0)
            telescope.reset(new ioptronHC8406());
    }
    else if (strstr(me, "indi_lx200pulsar2"))
    {
        IDLog("initializing from pulsar2 device...\n");

        if (telescope.get() == 0)
            telescope.reset(new LX200Pulsar2());
    }
    else if (strstr(me, "indi_lx200ss2000pc"))
    {
        IDLog("initializing from skysensor2000pc device...\n");

        if (telescope.get() == 0)
            telescope.reset(new LX200SS2000PC());
    }
    else if (strstr(me, "indi_lx200fs2"))
    {
        IDLog("initializing from Astro-Electronic FS-2...\n");

        if (telescope.get() == 0)
            telescope.reset(new LX200FS2());
    }
    else if (strstr(me, "indi_lx200_10micron"))
    {
        IDLog("initializing for 10Micron mount...\n");

        if (telescope.get() == 0)
            telescope.reset(new LX200_10MICRON());
    }
    // be nice and give them a generic device
    else if (telescope.get() == 0)
        telescope.reset(new LX200Generic());
}

void ISGetProperties(const char *dev)
{
    ISInit();
    telescope->ISGetProperties(dev);
}

void ISNewSwitch(const char *dev, const char *name, ISState *states, char *names[], int n)
{
    ISInit();
    telescope->ISNewSwitch(dev, name, states, names, n);
}

void ISNewText(const char *dev, const char *name, char *texts[], char *names[], int n)
{
    ISInit();
    telescope->ISNewText(dev, name, texts, names, n);
}

void ISNewNumber(const char *dev, const char *name, double values[], char *names[], int n)
{
    ISInit();
    telescope->ISNewNumber(dev, name, values, names, n);
}

void ISNewBLOB(const char *dev, const char *name, int sizes[], int blobsizes[], char *blobs[], char *formats[],
               char *names[], int n)
{
    INDI_UNUSED(dev);
    INDI_UNUSED(name);
    INDI_UNUSED(sizes);
    INDI_UNUSED(blobsizes);
    INDI_UNUSED(blobs);
    INDI_UNUSED(formats);
    INDI_UNUSED(names);
    INDI_UNUSED(n);
}
void ISSnoopDevice(XMLEle *root)
{
    ISInit();
    telescope->ISSnoopDevice(root);
}

/**************************************************
*** LX200 Generic Implementation
***************************************************/

LX200Generic::LX200Generic()
{
    setVersion(2, 0);

    currentSiteNum = 1;
    trackingMode   = LX200_TRACK_SIDEREAL;
    GuideNSTID     = 0;
    GuideWETID     = 0;

    DBG_SCOPE = INDI::Logger::getInstance().addDebugLevel("Scope Verbose", "SCOPE");

    setLX200Capability(LX200_HAS_FOCUS | LX200_HAS_TRACKING_FREQ | LX200_HAS_ALIGNMENT_TYPE | LX200_HAS_SITES |
    LX200_HAS_PULSE_GUIDING | LX200_HAS_PRECISE_TRACKING_FREQ);

    SetTelescopeCapability(TELESCOPE_CAN_PARK | TELESCOPE_CAN_SYNC | TELESCOPE_CAN_GOTO | TELESCOPE_CAN_ABORT |
                           TELESCOPE_HAS_TIME | TELESCOPE_HAS_LOCATION | TELESCOPE_HAS_TRACK_MODE,
                           4);

    LOG_DEBUG("Initializing from Generic LX200 device...");
}


void LX200Generic::debugTriggered(bool enable)
{
    INDI_UNUSED(enable);
    setLX200Debug(getDeviceName(), DBG_SCOPE);
}

const char *LX200Generic::getDefaultName()
{
    return (const char *)"LX200 Generic";
}

const char *LX200Generic::getDriverName()
{
    return LX200Generic::getDefaultName();
}

bool LX200Generic::initProperties()
{
    /* Make sure to init parent properties first */
    INDI::Telescope::initProperties();

    IUFillSwitch(&AlignmentS[0], "Polar", "", ISS_ON);
    IUFillSwitch(&AlignmentS[1], "AltAz", "", ISS_OFF);
    IUFillSwitch(&AlignmentS[2], "Land", "", ISS_OFF);
    IUFillSwitchVector(&AlignmentSP, AlignmentS, 3, getDeviceName(), "Alignment", "", MAIN_CONTROL_TAB, IP_RW,
                       ISR_1OFMANY, 0, IPS_IDLE);

#if 0
    IUFillSwitch(&SlewRateS[SLEW_GUIDE], "SLEW_GUIDE", "Guide", ISS_OFF);
    IUFillSwitch(&SlewRateS[SLEW_CENTERING], "SLEW_CENTERING", "Centering", ISS_OFF);
    IUFillSwitch(&SlewRateS[SLEW_FIND], "SLEW_FIND", "Find", ISS_OFF);
    IUFillSwitch(&SlewRateS[SLEW_MAX], "SLEW_MAX", "Max", ISS_ON);
    IUFillSwitchVector(&SlewRateSP, SlewRateS, 4, getDeviceName(), "TELESCOPE_SLEW_RATE", "Slew Rate", MOTION_TAB, IP_RW, ISR_1OFMANY, 0, IPS_IDLE);
#endif

#if 0
    IUFillSwitch(&TrackModeS[0], "TRACK_SIDEREAL", "Sidereal", ISS_ON);
    IUFillSwitch(&TrackModeS[1], "TRACK_SOLAR", "Solar", ISS_OFF);
    IUFillSwitch(&TrackModeS[2], "TRACK_LUNAR", "Lunar", ISS_OFF);
    IUFillSwitch(&TrackModeS[3], "TRACK_CUSTOM", "Custom", ISS_OFF);
    IUFillSwitchVector(&TrackModeSP, TrackModeS, 4, getDeviceName(), "TELESCOPE_TRACK_MODE", "Track Mode", MOTION_TAB,
                       IP_RW, ISR_1OFMANY, 0, IPS_IDLE);
#endif

    AddTrackMode("TRACK_SIDEREAL", "Sidereal", true);
    AddTrackMode("TRACK_SOLAR", "Solar");
    AddTrackMode("TRACK_LUNAR", "Lunar");
    AddTrackMode("TRACK_CUSTOM", "Custom");

    if (genericCapability & LX200_HAS_PRECISE_TRACKING_FREQ)
    {
	    IUFillNumber(&TrackFreqN[0], "trackFreq", "Freq", "%g", 56.4, 60.5, 0.001, 60.5);
    } else {
	IUFillNumber(&TrackFreqN[0], "trackFreq", "Freq", "%g", 56.4, 60.1, 0.1, 60.1);
    }
    IUFillNumberVector(&TrackingFreqNP, TrackFreqN, 1, getDeviceName(), "Tracking Frequency", "", MOTION_TAB, IP_RW, 0,
                       IPS_IDLE);

    IUFillSwitch(&UsePulseCmdS[0], "Off", "", ISS_ON);
    IUFillSwitch(&UsePulseCmdS[1], "On", "", ISS_OFF);
    IUFillSwitchVector(&UsePulseCmdSP, UsePulseCmdS, 2, getDeviceName(), "Use Pulse Cmd", "", MAIN_CONTROL_TAB, IP_RW,
                       ISR_1OFMANY, 0, IPS_IDLE);

    IUFillSwitch(&SiteS[0], "Site 1", "", ISS_ON);
    IUFillSwitch(&SiteS[1], "Site 2", "", ISS_OFF);
    IUFillSwitch(&SiteS[2], "Site 3", "", ISS_OFF);
    IUFillSwitch(&SiteS[3], "Site 4", "", ISS_OFF);
    IUFillSwitchVector(&SiteSP, SiteS, 4, getDeviceName(), "Sites", "", SITE_TAB, IP_RW, ISR_1OFMANY, 0, IPS_IDLE);

    IUFillText(&SiteNameT[0], "Name", "", "");
    IUFillTextVector(&SiteNameTP, SiteNameT, 1, getDeviceName(), "Site Name", "", SITE_TAB, IP_RW, 0, IPS_IDLE);

    IUFillSwitch(&FocusMotionS[0], "IN", "Focus in", ISS_OFF);
    IUFillSwitch(&FocusMotionS[1], "OUT", "Focus out", ISS_OFF);
    IUFillSwitchVector(&FocusMotionSP, FocusMotionS, 2, getDeviceName(), "FOCUS_MOTION", "Motion", FOCUS_TAB, IP_RW,
                       ISR_ATMOST1, 0, IPS_IDLE);

    IUFillNumber(&FocusTimerN[0], "TIMER", "Timer (ms)", "%g", 0, 10000., 1000., 0);
    IUFillNumberVector(&FocusTimerNP, FocusTimerN, 1, getDeviceName(), "FOCUS_TIMER", "Focus Timer", FOCUS_TAB, IP_RW,
                       0, IPS_IDLE);

    IUFillSwitch(&FocusModeS[0], "FOCUS_HALT", "Halt", ISS_ON);
    IUFillSwitch(&FocusModeS[1], "FOCUS_SLOW", "Slow", ISS_OFF);
    IUFillSwitch(&FocusModeS[2], "FOCUS_FAST", "Fast", ISS_OFF);
    IUFillSwitchVector(&FocusModeSP, FocusModeS, 3, getDeviceName(), "FOCUS_MODE", "Mode", FOCUS_TAB, IP_RW,
                       ISR_1OFMANY, 0, IPS_IDLE);

    TrackState = SCOPE_IDLE;

    initGuiderProperties(getDeviceName(), GUIDE_TAB);

    /* Add debug/simulation/config controls so we may debug driver if necessary */
    addAuxControls();

    setDriverInterface(getDriverInterface() | GUIDER_INTERFACE);

    double longitude=0, latitude=90;
    // Get value from config file if it exists.
    IUGetConfigNumber(getDeviceName(), "GEOGRAPHIC_COORD", "LONG", &longitude);
    currentRA  = get_local_sidereal_time(longitude);
    IUGetConfigNumber(getDeviceName(), "GEOGRAPHIC_COORD", "LAT", &latitude);
    currentDEC = latitude > 0 ? 90 : -90;

    return true;
}

void LX200Generic::ISGetProperties(const char *dev)
{
    if (dev != nullptr && strcmp(dev, getDeviceName()) != 0)
        return;

    INDI::Telescope::ISGetProperties(dev);

    /*
    if (isConnected())
    {
        if (genericCapability & LX200_HAS_ALIGNMENT_TYPE)
            defineSwitch(&AlignmentSP);

        if (genericCapability & LX200_HAS_TRACKING_FREQ)
            defineNumber(&TrackingFreqNP);

        if (genericCapability & LX200_HAS_PULSE_GUIDING)
            defineSwitch(&UsePulseCmdSP);

        if (genericCapability & LX200_HAS_SITES)
        {
            defineSwitch(&SiteSP);
            defineText(&SiteNameTP);
        }

        defineNumber(&GuideNSNP);
        defineNumber(&GuideWENP);

        if (genericCapability & LX200_HAS_FOCUS)
        {
            defineSwitch(&FocusMotionSP);
            defineNumber(&FocusTimerNP);
            defineSwitch(&FocusModeSP);
        }
    }
    */
}

bool LX200Generic::updateProperties()
{
    INDI::Telescope::updateProperties();

    if (isConnected())
    {
        if (genericCapability & LX200_HAS_ALIGNMENT_TYPE)
            defineSwitch(&AlignmentSP);

        if (genericCapability & LX200_HAS_TRACKING_FREQ)
            defineNumber(&TrackingFreqNP);

        if (genericCapability & LX200_HAS_PULSE_GUIDING)
            defineSwitch(&UsePulseCmdSP);

        if (genericCapability & LX200_HAS_SITES)
        {
            defineSwitch(&SiteSP);
            defineText(&SiteNameTP);
        }

        defineNumber(&GuideNSNP);
        defineNumber(&GuideWENP);

        if (genericCapability & LX200_HAS_FOCUS)
        {
            defineSwitch(&FocusMotionSP);
            defineNumber(&FocusTimerNP);
            defineSwitch(&FocusModeSP);
        }

        getBasicData();
    }
    else
    {
        if (genericCapability & LX200_HAS_ALIGNMENT_TYPE)
            deleteProperty(AlignmentSP.name);

        if (genericCapability & LX200_HAS_TRACKING_FREQ)
            deleteProperty(TrackingFreqNP.name);

        if (genericCapability & LX200_HAS_PULSE_GUIDING)
            deleteProperty(UsePulseCmdSP.name);

        if (genericCapability & LX200_HAS_SITES)
        {
            deleteProperty(SiteSP.name);
            deleteProperty(SiteNameTP.name);
        }

        deleteProperty(GuideNSNP.name);
        deleteProperty(GuideWENP.name);

        if (genericCapability & LX200_HAS_FOCUS)
        {
            deleteProperty(FocusMotionSP.name);
            deleteProperty(FocusTimerNP.name);
            deleteProperty(FocusModeSP.name);
        }
    }

    return true;
}

bool LX200Generic::checkConnection()
{
    if (isSimulation())
        return true;

    return (check_lx200_connection(PortFD) == 0);
}

bool LX200Generic::Handshake()
{
    return checkConnection();
}

bool LX200Generic::isSlewComplete()
{
    return (::isSlewComplete(PortFD) == 1);
}

bool LX200Generic::ReadScopeStatus()
{
    if (!isConnected())
        return false;

    if (isSimulation())
    {
        mountSim();
        return true;
    }

    //if (check_lx200_connection(PortFD))
    //return false;

    if (TrackState == SCOPE_SLEWING)
    {
        // Check if LX200 is done slewing
        if (isSlewComplete())
        {
            // Set slew mode to "Centering"
            IUResetSwitch(&SlewRateSP);
            SlewRateS[SLEW_CENTERING].s = ISS_ON;
            IDSetSwitch(&SlewRateSP, nullptr);

            TrackState = SCOPE_TRACKING;
            LOG_INFO("Slew is complete. Tracking...");
        }
    }
    else if (TrackState == SCOPE_PARKING)
    {
        if (isSlewComplete())
        {
            SetParked(true);
        }
    }

    if (getLX200RA(PortFD, &currentRA) < 0 || getLX200DEC(PortFD, &currentDEC) < 0)
    {
        EqNP.s = IPS_ALERT;
        IDSetNumber(&EqNP, "Error reading RA/DEC.");
        return false;
    }

    NewRaDec(currentRA, currentDEC);

    return true;
}

bool LX200Generic::Goto(double ra, double dec)
{
    const struct timespec timeout = {0, 100000000L};

    targetRA  = ra;
    targetDEC = dec;
    char RAStr[64]={0}, DecStr[64]={0};
    int fracbase = 0;

    switch (getLX200Format())
    {
    case LX200_LONGER_FORMAT:
        fracbase = 360000;
        break;
    case LX200_LONG_FORMAT:
    case LX200_SHORT_FORMAT:
    default:
        fracbase = 3600;
        break;
    }

    fs_sexa(RAStr, targetRA, 2, fracbase);
    fs_sexa(DecStr, targetDEC, 2, fracbase);

    // If moving, let's stop it first.
    if (EqNP.s == IPS_BUSY)
    {
        if (!isSimulation() && abortSlew(PortFD) < 0)
        {
            AbortSP.s = IPS_ALERT;
            IDSetSwitch(&AbortSP, "Abort slew failed.");
            return false;
        }

        AbortSP.s = IPS_OK;
        EqNP.s    = IPS_IDLE;
        IDSetSwitch(&AbortSP, "Slew aborted.");
        IDSetNumber(&EqNP, nullptr);

        if (MovementNSSP.s == IPS_BUSY || MovementWESP.s == IPS_BUSY)
        {
            MovementNSSP.s = MovementWESP.s = IPS_IDLE;
            EqNP.s                          = IPS_IDLE;
            IUResetSwitch(&MovementNSSP);
            IUResetSwitch(&MovementWESP);
            IDSetSwitch(&MovementNSSP, nullptr);
            IDSetSwitch(&MovementWESP, nullptr);
        }

        // sleep for 100 mseconds
        nanosleep(&timeout, NULL);
    }

    if (!isSimulation())
    {
        if (setObjectRA(PortFD, targetRA) < 0 || (setObjectDEC(PortFD, targetDEC)) < 0)
        {
            EqNP.s = IPS_ALERT;
            IDSetNumber(&EqNP, "Error setting RA/DEC.");
            return false;
        }

        int err = 0;

        /* Slew reads the '0', that is not the end of the slew */
        if ((err = Slew(PortFD)))
        {
            LOGF_ERROR("Error Slewing to JNow RA %s - DEC %s", RAStr, DecStr);
            slewError(err);
            return false;
        }
    }

    TrackState = SCOPE_SLEWING;
    EqNP.s     = IPS_BUSY;

    LOGF_INFO("Slewing to RA: %s - DEC: %s", RAStr, DecStr);

    return true;
}

bool LX200Generic::Sync(double ra, double dec)
{
    char syncString[256]={0};

    if (!isSimulation() && (setObjectRA(PortFD, ra) < 0 || (setObjectDEC(PortFD, dec)) < 0))
    {
        EqNP.s = IPS_ALERT;
        IDSetNumber(&EqNP, "Error setting RA/DEC. Unable to Sync.");
        return false;
    }

    if (!isSimulation() && ::Sync(PortFD, syncString) < 0)
    {
        EqNP.s = IPS_ALERT;
        IDSetNumber(&EqNP, "Synchronization failed.");
        return false;
    }

    currentRA  = ra;
    currentDEC = dec;

    LOG_INFO("Synchronization successful.");

    EqNP.s     = IPS_OK;

    NewRaDec(currentRA, currentDEC);

    return true;
}

bool LX200Generic::Park()
{
    const struct timespec timeout = {0, 100000000L};
    if (!isSimulation())
    {
        // If scope is moving, let's stop it first.
        if (EqNP.s == IPS_BUSY)
        {
            if (!isSimulation() && abortSlew(PortFD) < 0)
            {
                AbortSP.s = IPS_ALERT;
                IDSetSwitch(&AbortSP, "Abort slew failed.");
                return false;
            }

            AbortSP.s = IPS_OK;
            EqNP.s    = IPS_IDLE;
            IDSetSwitch(&AbortSP, "Slew aborted.");
            IDSetNumber(&EqNP, nullptr);

            if (MovementNSSP.s == IPS_BUSY || MovementWESP.s == IPS_BUSY)
            {
                MovementNSSP.s = MovementWESP.s = IPS_IDLE;
                EqNP.s                          = IPS_IDLE;
                IUResetSwitch(&MovementNSSP);
                IUResetSwitch(&MovementWESP);

                IDSetSwitch(&MovementNSSP, nullptr);
                IDSetSwitch(&MovementWESP, nullptr);
            }

            // sleep for 100 msec
            nanosleep(&timeout, NULL);
        }

        if (!isSimulation() && slewToPark(PortFD) < 0)
        {
            ParkSP.s = IPS_ALERT;
            IDSetSwitch(&ParkSP, "Parking Failed.");
            return false;
        }
    }

    ParkSP.s   = IPS_BUSY;
    TrackState = SCOPE_PARKING;
    LOG_INFO("Parking telescope in progress...");
    return true;
}

bool LX200Generic::MoveNS(INDI_DIR_NS dir, TelescopeMotionCommand command)
{
    int current_move = (dir == DIRECTION_NORTH) ? LX200_NORTH : LX200_SOUTH;

    switch (command)
    {
    case MOTION_START:
        if (!isSimulation() && MoveTo(PortFD, current_move) < 0)
        {
            LOG_ERROR("Error setting N/S motion direction.");
            return false;
        }
        else
            LOGF_INFO("Moving toward %s.",
                   (current_move == LX200_NORTH) ? "North" : "South");
        break;

    case MOTION_STOP:
        if (!isSimulation() && HaltMovement(PortFD, current_move) < 0)
        {
            LOG_ERROR("Error stopping N/S motion.");
            return false;
        }
        else
            LOGF_INFO("Movement toward %s halted.",
                   (current_move == LX200_NORTH) ? "North" : "South");
        break;
    }

    return true;
}

bool LX200Generic::MoveWE(INDI_DIR_WE dir, TelescopeMotionCommand command)
{
    int current_move = (dir == DIRECTION_WEST) ? LX200_WEST : LX200_EAST;

    switch (command)
    {
    case MOTION_START:
        if (!isSimulation() && MoveTo(PortFD, current_move) < 0)
        {
            LOG_ERROR("Error setting W/E motion direction.");
            return false;
        }
        else
            LOGF_INFO("Moving toward %s.", (current_move == LX200_WEST) ? "West" : "East");
        break;

    case MOTION_STOP:
        if (!isSimulation() && HaltMovement(PortFD, current_move) < 0)
        {
            LOG_ERROR("Error stopping W/E motion.");
            return false;
        }
        else
            LOGF_INFO("Movement toward %s halted.",
                   (current_move == LX200_WEST) ? "West" : "East");
        break;
    }

    return true;
}

bool LX200Generic::Abort()
{
    if (!isSimulation() && abortSlew(PortFD) < 0)
    {
        LOG_ERROR("Failed to abort slew.");
        return false;
    }

    if (GuideNSNP.s == IPS_BUSY || GuideWENP.s == IPS_BUSY)
    {
        GuideNSNP.s = GuideWENP.s = IPS_IDLE;
        GuideNSN[0].value = GuideNSN[1].value = 0.0;
        GuideWEN[0].value = GuideWEN[1].value = 0.0;

        if (GuideNSTID)
        {
            IERmTimer(GuideNSTID);
            GuideNSTID = 0;
        }

        if (GuideWETID)
        {
            IERmTimer(GuideWETID);
            GuideNSTID = 0;
        }

        LOG_INFO("Guide aborted.");
        IDSetNumber(&GuideNSNP, nullptr);
        IDSetNumber(&GuideWENP, nullptr);

        return true;
    }

    return true;
}

bool LX200Generic::setLocalDate(uint8_t days, uint8_t months, uint16_t years)
{
    return (setCalenderDate(PortFD, days, months, years) == 0);
}

bool LX200Generic::setLocalTime24(uint8_t hour, uint8_t minute, uint8_t second)
{
    return (setLocalTime(PortFD, hour, minute, second) == 0);
}

bool LX200Generic::setUTCOffset(double offset)
{
    return (::setUTCOffset(PortFD, (offset * -1.0)) == 0);
}

bool LX200Generic::updateTime(ln_date *utc, double utc_offset)
{
    struct ln_zonedate ltm;

    if (isSimulation())
        return true;

    ln_date_to_zonedate(utc, &ltm, utc_offset * 3600.0);

    JD = ln_get_julian_day(utc);

    LOGF_DEBUG("New JD is %.2f", JD);

    // Meade defines UTC Offset as the offset ADDED to local time to yield UTC, which
    // is the opposite of the standard definition of UTC offset!
    if (setUTCOffset(utc_offset) == false)
    {
        LOG_ERROR("Error setting UTC Offset.");
        return false;
    }

    // Set Local Time
    if (setLocalTime24(ltm.hours, ltm.minutes, ltm.seconds) == false)
    {
        LOG_ERROR("Error setting local time.");
        return false;
    }

    if (setLocalDate(ltm.days, ltm.months, ltm.years) == false)
    {
        LOG_ERROR("Error setting local date.");
        return false;
    }

    LOG_INFO("Time updated, updating planetary data...");
    return true;
}

bool LX200Generic::updateLocation(double latitude, double longitude, double elevation)
{
    INDI_UNUSED(elevation);

    if (isSimulation())
        return true;

    if (!isSimulation() && setSiteLongitude(PortFD, 360.0 - longitude) < 0)
    {
        LOG_ERROR("Error setting site longitude coordinates");
        return false;
    }

    if (!isSimulation() && setSiteLatitude(PortFD, latitude) < 0)
    {
        LOG_ERROR("Error setting site latitude coordinates");
        return false;
    }

    char l[32]={0}, L[32]={0};
    fs_sexa(l, latitude, 3, 3600);
    fs_sexa(L, longitude, 4, 3600);

    LOGF_INFO("Site location updated to Lat %.32s - Long %.32s", l, L);

    return true;
}

bool LX200Generic::ISNewText(const char *dev, const char *name, char *texts[], char *names[], int n)
{
    if (dev != nullptr && strcmp(dev, getDeviceName()) == 0)
    {
        if (!strcmp(name, SiteNameTP.name))
        {
            if (!isSimulation() && setSiteName(PortFD, texts[0], currentSiteNum) < 0)
            {
                SiteNameTP.s = IPS_ALERT;
                IDSetText(&SiteNameTP, "Setting site name");
                return false;
            }

            SiteNameTP.s = IPS_OK;
            IText *tp    = IUFindText(&SiteNameTP, names[0]);
            IUSaveText(tp, texts[0]);
            IDSetText(&SiteNameTP, "Site name updated");
            return true;
        }
    }

    return INDI::Telescope::ISNewText(dev, name, texts, names, n);
}

bool LX200Generic::ISNewNumber(const char *dev, const char *name, double values[], char *names[], int n)
{
    if (dev != nullptr && strcmp(dev, getDeviceName()) == 0)
    {
        // Update Frequency
        if (!strcmp(name, TrackingFreqNP.name))
        {
<<<<<<< HEAD
            DEBUGF(INDI::Logger::DBG_DEBUG, "Trying to set track freq of: %f\n", values[0]);
	    if (genericCapability & LX200_HAS_PRECISE_TRACKING_FREQ)
	    {
		    if (!isSimulation() && setPreciseTrackFreq(PortFD, values[0]) < 0)
		    {
			TrackingFreqNP.s = IPS_ALERT;
			IDSetNumber(&TrackingFreqNP, "Error setting tracking frequency");
			return false;
		    }
	    } else
	    { if (!isSimulation() && setTrackFreq(PortFD, values[0]) < 0)
=======
            LOGF_DEBUG("Trying to set track freq of: %f\n", values[0]);

            if (!isSimulation() && setTrackFreq(PortFD, values[0]) < 0)
>>>>>>> 7f31ec8a
            {
                TrackingFreqNP.s = IPS_ALERT;
                IDSetNumber(&TrackingFreqNP, "Error setting tracking frequency");
                return false;
            }
	    }
            TrackingFreqNP.s           = IPS_OK;
            TrackingFreqNP.np[0].value = values[0];
            IDSetNumber(&TrackingFreqNP, "Tracking frequency set to %04.1f", values[0]);

            if (trackingMode != LX200_TRACK_MANUAL)
            {
                trackingMode    = LX200_TRACK_MANUAL;
                TrackModeS[0].s = ISS_OFF;
                TrackModeS[1].s = ISS_OFF;
                TrackModeS[2].s = ISS_OFF;
                TrackModeS[3].s = ISS_ON;
                TrackModeSP.s   = IPS_OK;
                selectTrackingMode(PortFD, trackingMode);
                IDSetSwitch(&TrackModeSP, nullptr);
            }

            return true;
        }

        if (!strcmp(name, FocusTimerNP.name))
        {
            // Don't update if busy
            if (FocusTimerNP.s == IPS_BUSY)
                return true;

            IUUpdateNumber(&FocusTimerNP, values, names, n);

            FocusTimerNP.s = IPS_OK;

            IDSetNumber(&FocusTimerNP, nullptr);

            if (isDebug())
                IDLog("Setting focus timer to %g\n", FocusTimerN[0].value);

            return true;
        }

        processGuiderProperties(name, values, names, n);
    }

    //  if we didn't process it, continue up the chain, let somebody else
    //  give it a shot
    return INDI::Telescope::ISNewNumber(dev, name, values, names, n);
}

bool LX200Generic::ISNewSwitch(const char *dev, const char *name, ISState *states, char *names[], int n)
{
    int index = 0;

    if (dev != nullptr && strcmp(dev, getDeviceName()) == 0)
    {
        // Alignment
        if (!strcmp(name, AlignmentSP.name))
        {
            if (IUUpdateSwitch(&AlignmentSP, states, names, n) < 0)
                return false;

            index = IUFindOnSwitchIndex(&AlignmentSP);

            if (!isSimulation() && setAlignmentMode(PortFD, index) < 0)
            {
                AlignmentSP.s = IPS_ALERT;
                IDSetSwitch(&AlignmentSP, "Error setting alignment mode.");
                return false;
            }

            AlignmentSP.s = IPS_OK;
            IDSetSwitch(&AlignmentSP, nullptr);
            return true;
        }

        // Sites
        if (!strcmp(name, SiteSP.name))
        {
            if (IUUpdateSwitch(&SiteSP, states, names, n) < 0)
                return false;

            currentSiteNum = IUFindOnSwitchIndex(&SiteSP) + 1;

            if (!isSimulation() && selectSite(PortFD, currentSiteNum) < 0)
            {
                SiteSP.s = IPS_ALERT;
                IDSetSwitch(&SiteSP, "Error selecting sites.");
                return false;
            }

            if (isSimulation())
                IUSaveText(&SiteNameTP.tp[0], "Sample Site");
            else
                getSiteName(PortFD, SiteNameTP.tp[0].text, currentSiteNum);

            if (GetTelescopeCapability() & TELESCOPE_HAS_LOCATION)
                sendScopeLocation();

            SiteNameTP.s = SiteSP.s = IPS_OK;

            IDSetText(&SiteNameTP, nullptr);
            IDSetSwitch(&SiteSP, nullptr);

            return false;
        }

        // Focus Motion
        if (!strcmp(name, FocusMotionSP.name))
        {
            // If mode is "halt"
            if (FocusModeS[0].s == ISS_ON)
            {
                FocusMotionSP.s = IPS_IDLE;
                IDSetSwitch(&FocusMotionSP, "Focus mode is halt. Select slow or fast mode");
                return true;
            }

            int last_motion = IUFindOnSwitchIndex(&FocusMotionSP);

            if (IUUpdateSwitch(&FocusMotionSP, states, names, n) < 0)
                return false;

            index = IUFindOnSwitchIndex(&FocusMotionSP);

            // If same direction and we're busy, stop
            if (last_motion == index && FocusMotionSP.s == IPS_BUSY)
            {
                IUResetSwitch(&FocusMotionSP);
                FocusMotionSP.s = IPS_IDLE;
                setFocuserSpeedMode(PortFD, 0);
                IDSetSwitch(&FocusMotionSP, nullptr);
                return true;
            }

            if (!isSimulation() && setFocuserMotion(PortFD, index) < 0)
            {
                FocusMotionSP.s = IPS_ALERT;
                IDSetSwitch(&FocusMotionSP, "Error setting focuser speed.");
                return false;
            }

            // with a timer
            if (FocusTimerN[0].value > 0)
            {
                FocusTimerNP.s  = IPS_BUSY;
                FocusMotionSP.s = IPS_BUSY;
                IEAddTimer(50, LX200Generic::updateFocusHelper, this);
            }

            FocusMotionSP.s = IPS_OK;
            IDSetSwitch(&FocusMotionSP, nullptr);
            return true;
        }

        // Focus speed
        if (!strcmp(name, FocusModeSP.name))
        {
            IUResetSwitch(&FocusModeSP);
            IUUpdateSwitch(&FocusModeSP, states, names, n);

            index = IUFindOnSwitchIndex(&FocusModeSP);

            /* disable timer and motion */
            if (index == 0)
            {
                IUResetSwitch(&FocusMotionSP);
                FocusMotionSP.s = IPS_IDLE;
                FocusTimerNP.s  = IPS_IDLE;
                IDSetSwitch(&FocusMotionSP, nullptr);
                IDSetNumber(&FocusTimerNP, nullptr);
            }

            if (!isSimulation())
                setFocuserSpeedMode(PortFD, index);
            FocusModeSP.s = IPS_OK;
            IDSetSwitch(&FocusModeSP, nullptr);
            return true;
        }

        // Pulse-Guide command support
        if (!strcmp(name, UsePulseCmdSP.name))
        {
            IUResetSwitch(&UsePulseCmdSP);
            IUUpdateSwitch(&UsePulseCmdSP, states, names, n);

            UsePulseCmdSP.s = IPS_OK;
            IDSetSwitch(&UsePulseCmdSP, nullptr);
            return true;
        }
    }

    //  Nobody has claimed this, so pass it to the parent
    return INDI::Telescope::ISNewSwitch(dev, name, states, names, n);
}

bool LX200Generic::SetTrackMode(uint8_t mode)
{
    if (isSimulation())
        return true;

    bool rc = (selectTrackingMode(PortFD, mode) == 0);

    // Only update tracking frequency if it is defined and not deleted by child classes
    // Note, that LX200_HAS_PRECISE_TRACKING_FREQ can use the same get function.
    if (rc &&  (genericCapability & LX200_HAS_TRACKING_FREQ))
    {
        getTrackFreq(PortFD, &TrackFreqN[0].value);
        IDSetNumber(&TrackingFreqNP, nullptr);
    }
    return rc;
}

bool LX200Generic::SetSlewRate(int index)
{
    // Convert index to Meade format
    index = 3 - index;

    if (!isSimulation() && setSlewMode(PortFD, index) < 0)
    {
        SlewRateSP.s = IPS_ALERT;
        IDSetSwitch(&SlewRateSP, "Error setting slew mode.");
        return false;
    }

    SlewRateSP.s = IPS_OK;
    IDSetSwitch(&SlewRateSP, nullptr);
    return true;
}

void LX200Generic::updateFocusHelper(void *p)
{
    ((LX200Generic *)p)->updateFocusTimer();
}

void LX200Generic::updateFocusTimer()
{
    switch (FocusTimerNP.s)
    {
    case IPS_IDLE:
        break;

    case IPS_BUSY:
        if (isDebug())
            IDLog("Focus Timer Value is %g\n", FocusTimerN[0].value);

        FocusTimerN[0].value -= 50;

        if (FocusTimerN[0].value <= 0)
        {
            if (isDebug())
                IDLog("Focus Timer Expired\n");

            if (!isSimulation() && setFocuserSpeedMode(telescope->PortFD, 0) < 0)
            {
                FocusModeSP.s = IPS_ALERT;
                IDSetSwitch(&FocusModeSP, "Error setting focuser mode.");

                if (isDebug())
                    IDLog("Error setting focuser mode\n");

                return;
            }

            FocusMotionSP.s = IPS_IDLE;
            FocusTimerNP.s  = IPS_OK;
            FocusModeSP.s   = IPS_OK;

            IUResetSwitch(&FocusMotionSP);
            IUResetSwitch(&FocusModeSP);
            FocusModeS[0].s = ISS_ON;

            IDSetSwitch(&FocusModeSP, nullptr);
            IDSetSwitch(&FocusMotionSP, nullptr);
        }

        IDSetNumber(&FocusTimerNP, nullptr);

        if (FocusTimerN[0].value > 0)
            IEAddTimer(50, LX200Generic::updateFocusHelper, this);
        break;

    case IPS_OK:
        break;

    case IPS_ALERT:
        break;
    }
}

void LX200Generic::mountSim()
{
    static struct timeval ltv;
    struct timeval tv;
    double dt=0, da=0, dx=0;
    int nlocked=0;

    /* update elapsed time since last poll, don't presume exactly POLLMS */
    gettimeofday(&tv, nullptr);

    if (ltv.tv_sec == 0 && ltv.tv_usec == 0)
        ltv = tv;

    dt  = tv.tv_sec - ltv.tv_sec + (tv.tv_usec - ltv.tv_usec) / 1e6;
    ltv = tv;
    da  = LX200_GENERIC_SLEWRATE * dt;

    /* Process per current state. We check the state of EQUATORIAL_COORDS and act acoordingly */
    switch (TrackState)
    {

    case SCOPE_IDLE:
        currentRA  += (TRACKRATE_SIDEREAL/3600.0 * dt / 15.);
        break;

    case SCOPE_TRACKING:
        switch (IUFindOnSwitchIndex(&TrackModeSP))
        {
        case TRACK_SIDEREAL:
            da = 0;
            dx = 0;
            break;

        case TRACK_LUNAR:
            da = ((TRACKRATE_LUNAR-TRACKRATE_SIDEREAL)/3600.0 * dt / 15.);
            dx = 0;
            break;

        case TRACK_SOLAR:
            da = ((TRACKRATE_SOLAR-TRACKRATE_SIDEREAL)/3600.0 * dt / 15.);
            dx = 0;
            break;

        case TRACK_CUSTOM:
            da = ((TrackRateN[AXIS_RA].value-TRACKRATE_SIDEREAL)/3600.0 * dt / 15.);
            dx = (TrackRateN[AXIS_DE].value/3600.0 * dt);
            break;

        }

        currentRA  += da;
        currentDEC += dx;
        break;

    case SCOPE_SLEWING:
    case SCOPE_PARKING:
        /* slewing - nail it when both within one pulse @ LX200_GENERIC_SLEWRATE */
        nlocked = 0;

        dx = targetRA - currentRA;

        if (fabs(dx) <= da)
        {
            currentRA = targetRA;
            nlocked++;
        }
        else if (dx > 0)
            currentRA += da / 15.;
        else
            currentRA -= da / 15.;

        dx = targetDEC - currentDEC;
        if (fabs(dx) <= da)
        {
            currentDEC = targetDEC;
            nlocked++;
        }
        else if (dx > 0)
            currentDEC += da;
        else
            currentDEC -= da;

        if (nlocked == 2)
        {
            if (TrackState == SCOPE_SLEWING)
                TrackState = SCOPE_TRACKING;
            else
                SetParked(true);
        }

        break;

    default:
        break;
    }

    NewRaDec(currentRA, currentDEC);
}

void LX200Generic::getBasicData()
{
    if (!isSimulation())
    {
        checkLX200Format(PortFD);

        if (genericCapability & LX200_HAS_ALIGNMENT_TYPE)
            getAlignment();

        // Only check time format if it is not already initialized by the class
        if ( (GetTelescopeCapability() & TELESCOPE_HAS_TIME) && timeFormat == -1)
        {
            if (getTimeFormat(PortFD, &timeFormat) < 0)
                LOG_ERROR("Failed to retrieve time format from device.");
            else
            {
                int ret = 0;

                timeFormat = (timeFormat == 24) ? LX200_24 : LX200_AM;
                // We always do 24 hours
                if (timeFormat != LX200_24)
                    ret = toggleTimeFormat(PortFD);
            }
        }

        if (genericCapability & LX200_HAS_SITES)
        {
            SiteNameT[0].text = new char[64];

            if (getSiteName(PortFD, SiteNameT[0].text, currentSiteNum) < 0)
                LOG_ERROR("Failed to get site name from device");
            else
                IDSetText(&SiteNameTP, nullptr);
        }


        if (genericCapability & LX200_HAS_TRACKING_FREQ)
        {
            if (getTrackFreq(PortFD, &TrackFreqN[0].value) < 0)
                LOG_ERROR("Failed to get tracking frequency from device.");
            else
                IDSetNumber(&TrackingFreqNP, nullptr);
        }

    }

    if (sendLocationOnStartup && (GetTelescopeCapability() & TELESCOPE_HAS_LOCATION))
        sendScopeLocation();
    if (sendTimeOnStartup && (GetTelescopeCapability() & TELESCOPE_HAS_TIME))
        sendScopeTime();
}

void LX200Generic::slewError(int slewCode)
{
    if (slewCode == 1)
        LOG_ERROR("Object below horizon.");
    else if (slewCode == 2)
        LOG_ERROR("Object below the minimum elevation limit.");
    else
        LOG_ERROR("Slew failed.");

    EqNP.s = IPS_ALERT;
    IDSetNumber(&EqNP, nullptr);
}

void LX200Generic::getAlignment()
{
    signed char align = ACK(PortFD);
    if (align < 0)
    {
        IDSetSwitch(&AlignmentSP, "Failed to get telescope alignment.");
        return;
    }

    AlignmentS[0].s = ISS_OFF;
    AlignmentS[1].s = ISS_OFF;
    AlignmentS[2].s = ISS_OFF;

    switch (align)
    {
    case 'P':
        AlignmentS[0].s = ISS_ON;
        break;
    case 'A':
        AlignmentS[1].s = ISS_ON;
        break;
    case 'L':
        AlignmentS[2].s = ISS_ON;
        break;
    }

    AlignmentSP.s = IPS_OK;
    IDSetSwitch(&AlignmentSP, nullptr);
}

bool LX200Generic::getLocalTime(char *timeString)
{
    if (isSimulation())
    {
        time_t now = time (NULL);
        strftime(timeString, 32, "%T", localtime(&now));
    }
    else
    {
        double ctime=0;
        int h, m, s;
        getLocalTime24(PortFD, &ctime);
        getSexComponents(ctime, &h, &m, &s);
        snprintf(timeString, 32, "%02d:%02d:%02d", h, m, s);
    }

    return true;
}

bool LX200Generic::getLocalDate(char *dateString)
{
    if (isSimulation())
    {
        time_t now = time (NULL);
        strftime(dateString, 32, "%F", localtime(&now));
    }
    else
    {
        getCalendarDate(PortFD, dateString);
    }

    return true;
}

bool LX200Generic::getUTFOffset(double *offset)
{
    if (isSimulation())
    {
        *offset = 3;
        return true;
    }

    int lx200_utc_offset = 0;
    getUTCOffset(PortFD, &lx200_utc_offset);
    // LX200 TimeT Offset is defined at the number of hours added to LOCAL TIME to get TimeT. This is contrary to the normal definition.
    *offset = lx200_utc_offset * -1;
    return true;
}

bool LX200Generic::sendScopeTime()
{
    char cdate[32]={0};
    char ctime[32]={0};
    struct tm ltm;
    struct tm utm;
    time_t time_epoch;

    double offset=0;
    if (getUTFOffset(&offset))
    {
        char utcStr[8]={0};
        snprintf(utcStr, 8, "%.2f", offset);
        IUSaveText(&TimeT[1], utcStr);
    }
    else
    {
        LOG_WARN("Could not obtain UTC offset from mount!");
        return false;
    }

    if (getLocalTime(ctime) == false)
    {
        LOG_WARN("Could not obtain local time from mount!");
        return false;
    }

    if (getLocalDate(cdate) == false)
    {
        LOG_WARN("Could not obtain local date from mount!");
        return false;
    }

    // To ISO 8601 format in LOCAL TIME!
    char datetime[64];
    snprintf(datetime, 64, "%sT%s", cdate, ctime);

    // Now that date+time are combined, let's get tm representation of it.
    if (strptime(datetime, "%FT%T", &ltm) == NULL)
    {
        LOGF_WARN("Could not process mount date and time: %s", datetime);
        return false;
    }

    // Get local time epoch in UNIX seconds
    time_epoch = mktime(&ltm);

    // LOCAL to UTC by subtracting offset.
    time_epoch -= static_cast<int>(offset * 3600.0);

    // Get UTC (we're using localtime_r, but since we shifted time_epoch above by UTCOffset, we should be getting the real UTC time)
    localtime_r(&time_epoch, &utm);

    // Format it into the final UTC ISO 8601
    strftime(cdate, 32, "%Y-%m-%dT%H:%M:%S", &utm);
    IUSaveText(&TimeT[0], cdate);

    LOGF_DEBUG("Mount controller UTC Time: %s", TimeT[0].text);
    LOGF_DEBUG("Mount controller UTC Offset: %s", TimeT[1].text);

    // Let's send everything to the client
    IDSetText(&TimeTP, nullptr);

    return true;
}

bool LX200Generic::sendScopeLocation()
{
    int dd = 0, mm = 0;

    if (isSimulation())
    {
        LocationNP.np[LOCATION_LATITUDE].value = 29.5;
        LocationNP.np[LOCATION_LONGITUDE].value = 48.0;
        LocationNP.np[LOCATION_ELEVATION].value = 10;
        LocationNP.s           = IPS_OK;
        IDSetNumber(&LocationNP, nullptr);
        return true;
    }

    if (getSiteLatitude(PortFD, &dd, &mm) < 0)
    {
        LOG_WARN("Failed to get site latitude from device.");
        return false;
    }
    else
    {
        if (dd > 0)
            LocationNP.np[0].value = dd + mm / 60.0;
        else
            LocationNP.np[0].value = dd - mm / 60.0;
    }

    if (getSiteLongitude(PortFD, &dd, &mm) < 0)
    {
        LOG_WARN("Failed to get site longitude from device.");
        return false;
    }
    else
    {
        if (dd > 0)
            LocationNP.np[1].value = 360.0 - (dd + mm / 60.0);
        else
            LocationNP.np[1].value = (dd - mm / 60.0) * -1.0;

    }

    LOGF_DEBUG("Mount Controller Latitude: %g Longitude: %g", LocationN[LOCATION_LATITUDE].value, LocationN[LOCATION_LONGITUDE].value);

    IDSetNumber(&LocationNP, nullptr);

    return true;
}

IPState LX200Generic::GuideNorth(float ms)
{
    int use_pulse_cmd;

    use_pulse_cmd = IUFindOnSwitchIndex(&UsePulseCmdSP);

    if (!use_pulse_cmd && (MovementNSSP.s == IPS_BUSY || MovementWESP.s == IPS_BUSY))
    {
        LOG_ERROR("Cannot guide while moving.");
        return IPS_ALERT;
    }

    // If already moving (no pulse command), then stop movement
    if (MovementNSSP.s == IPS_BUSY)
    {
        int dir = IUFindOnSwitchIndex(&MovementNSSP);

        MoveNS(dir == 0 ? DIRECTION_NORTH : DIRECTION_SOUTH, MOTION_STOP);
    }

    if (GuideNSTID)
    {
        IERmTimer(GuideNSTID);
        GuideNSTID = 0;
    }

    if (use_pulse_cmd)
    {
        SendPulseCmd(LX200_NORTH, ms);
    }
    else
    {
        if (setSlewMode(PortFD, LX200_SLEW_GUIDE) < 0)
        {
            SlewRateSP.s = IPS_ALERT;
            IDSetSwitch(&SlewRateSP, "Error setting slew mode.");
            return IPS_ALERT;
        }

        MovementNSS[0].s = ISS_ON;
        MoveNS(DIRECTION_NORTH, MOTION_START);
    }

    // Set slew to guiding
    IUResetSwitch(&SlewRateSP);
    SlewRateS[SLEW_GUIDE].s = ISS_ON;
    IDSetSwitch(&SlewRateSP, nullptr);
    guide_direction = LX200_NORTH;
    GuideNSTID      = IEAddTimer(ms, guideTimeoutHelper, this);
    return IPS_BUSY;
}

IPState LX200Generic::GuideSouth(float ms)
{
    int use_pulse_cmd;

    use_pulse_cmd = IUFindOnSwitchIndex(&UsePulseCmdSP);

    if (!use_pulse_cmd && (MovementNSSP.s == IPS_BUSY || MovementWESP.s == IPS_BUSY))
    {
        LOG_ERROR("Cannot guide while moving.");
        return IPS_ALERT;
    }

    // If already moving (no pulse command), then stop movement
    if (MovementNSSP.s == IPS_BUSY)
    {
        int dir = IUFindOnSwitchIndex(&MovementNSSP);

        MoveNS(dir == 0 ? DIRECTION_NORTH : DIRECTION_SOUTH, MOTION_STOP);
    }

    if (GuideNSTID)
    {
        IERmTimer(GuideNSTID);
        GuideNSTID = 0;
    }

    if (use_pulse_cmd)
    {
        SendPulseCmd(LX200_SOUTH, ms);
    }
    else
    {
        if (setSlewMode(PortFD, LX200_SLEW_GUIDE) < 0)
        {
            SlewRateSP.s = IPS_ALERT;
            IDSetSwitch(&SlewRateSP, "Error setting slew mode.");
            return IPS_ALERT;
        }

        MovementNSS[1].s = ISS_ON;
        MoveNS(DIRECTION_SOUTH, MOTION_START);
    }

    // Set slew to guiding
    IUResetSwitch(&SlewRateSP);
    SlewRateS[SLEW_GUIDE].s = ISS_ON;
    IDSetSwitch(&SlewRateSP, nullptr);
    guide_direction = LX200_SOUTH;
    GuideNSTID      = IEAddTimer(ms, guideTimeoutHelper, this);
    return IPS_BUSY;
}

IPState LX200Generic::GuideEast(float ms)
{
    int use_pulse_cmd;

    use_pulse_cmd = IUFindOnSwitchIndex(&UsePulseCmdSP);

    if (!use_pulse_cmd && (MovementNSSP.s == IPS_BUSY || MovementWESP.s == IPS_BUSY))
    {
        LOG_ERROR("Cannot guide while moving.");
        return IPS_ALERT;
    }

    // If already moving (no pulse command), then stop movement
    if (MovementWESP.s == IPS_BUSY)
    {
        int dir = IUFindOnSwitchIndex(&MovementWESP);

        MoveWE(dir == 0 ? DIRECTION_WEST : DIRECTION_EAST, MOTION_STOP);
    }

    if (GuideWETID)
    {
        IERmTimer(GuideWETID);
        GuideWETID = 0;
    }

    if (use_pulse_cmd)
    {
        SendPulseCmd(LX200_EAST, ms);
    }
    else
    {
        if (setSlewMode(PortFD, LX200_SLEW_GUIDE) < 0)
        {
            SlewRateSP.s = IPS_ALERT;
            IDSetSwitch(&SlewRateSP, "Error setting slew mode.");
            return IPS_ALERT;
        }

        MovementWES[1].s = ISS_ON;
        MoveWE(DIRECTION_EAST, MOTION_START);
    }

    // Set slew to guiding
    IUResetSwitch(&SlewRateSP);
    SlewRateS[SLEW_GUIDE].s = ISS_ON;
    IDSetSwitch(&SlewRateSP, nullptr);
    guide_direction = LX200_EAST;
    GuideWETID      = IEAddTimer(ms, guideTimeoutHelper, this);
    return IPS_BUSY;
}

IPState LX200Generic::GuideWest(float ms)
{
    int use_pulse_cmd;

    use_pulse_cmd = IUFindOnSwitchIndex(&UsePulseCmdSP);

    if (!use_pulse_cmd && (MovementNSSP.s == IPS_BUSY || MovementWESP.s == IPS_BUSY))
    {
        LOG_ERROR("Cannot guide while moving.");
        return IPS_ALERT;
    }

    // If already moving (no pulse command), then stop movement
    if (MovementWESP.s == IPS_BUSY)
    {
        int dir = IUFindOnSwitchIndex(&MovementWESP);

        MoveWE(dir == 0 ? DIRECTION_WEST : DIRECTION_EAST, MOTION_STOP);
    }

    if (GuideWETID)
    {
        IERmTimer(GuideWETID);
        GuideWETID = 0;
    }

    if (use_pulse_cmd)
    {
        SendPulseCmd(LX200_WEST, ms);
    }
    else
    {
        if (setSlewMode(PortFD, LX200_SLEW_GUIDE) < 0)
        {
            SlewRateSP.s = IPS_ALERT;
            IDSetSwitch(&SlewRateSP, "Error setting slew mode.");
            return IPS_ALERT;
        }

        MovementWES[0].s = ISS_ON;
        MoveWE(DIRECTION_WEST, MOTION_START);
    }

    // Set slew to guiding
    IUResetSwitch(&SlewRateSP);
    SlewRateS[SLEW_GUIDE].s = ISS_ON;
    IDSetSwitch(&SlewRateSP, nullptr);
    guide_direction = LX200_WEST;
    GuideWETID      = IEAddTimer(ms, guideTimeoutHelper, this);
    return IPS_BUSY;
}

int LX200Generic::SendPulseCmd(int direction, int duration_msec)
{
    return ::SendPulseCmd(PortFD, direction, duration_msec);
}

void LX200Generic::guideTimeoutHelper(void * p)
{
    ((LX200Generic *)p)->guideTimeout();
}

void LX200Generic::guideTimeout()
{
    int use_pulse_cmd;

    use_pulse_cmd = IUFindOnSwitchIndex(&UsePulseCmdSP);
    if (guide_direction == -1)
    {
        HaltMovement(PortFD, LX200_NORTH);
        HaltMovement(PortFD, LX200_SOUTH);
        HaltMovement(PortFD, LX200_EAST);
        HaltMovement(PortFD, LX200_WEST);

        MovementNSSP.s = IPS_IDLE;
        MovementWESP.s = IPS_IDLE;
        IUResetSwitch(&MovementNSSP);
        IUResetSwitch(&MovementWESP);
        IDSetSwitch(&MovementNSSP, nullptr);
        IDSetSwitch(&MovementWESP, nullptr);
        IERmTimer(GuideNSTID);
        IERmTimer(GuideWETID);
    }
    else if (!use_pulse_cmd)
    {
        if (guide_direction == LX200_NORTH || guide_direction == LX200_SOUTH)
        {
            MoveNS(guide_direction == LX200_NORTH ? DIRECTION_NORTH : DIRECTION_SOUTH, MOTION_STOP);

            if (guide_direction == LX200_NORTH)
                GuideNSNP.np[0].value = 0;
            else
                GuideNSNP.np[1].value = 0;

            GuideNSNP.s = IPS_IDLE;
            IDSetNumber(&GuideNSNP, nullptr);
            MovementNSSP.s = IPS_IDLE;
            IUResetSwitch(&MovementNSSP);
            IDSetSwitch(&MovementNSSP, nullptr);
        }
        if (guide_direction == LX200_WEST || guide_direction == LX200_EAST)
        {
            MoveWE(guide_direction == LX200_WEST ? DIRECTION_WEST : DIRECTION_EAST, MOTION_STOP);
            if (guide_direction == LX200_WEST)
                GuideWENP.np[0].value = 0;
            else
                GuideWENP.np[1].value = 0;

            GuideWENP.s = IPS_IDLE;
            IDSetNumber(&GuideWENP, nullptr);
            MovementWESP.s = IPS_IDLE;
            IUResetSwitch(&MovementWESP);
            IDSetSwitch(&MovementWESP, nullptr);
        }
    }
    if (guide_direction == LX200_NORTH || guide_direction == LX200_SOUTH || guide_direction == -1)
    {
        GuideNSNP.np[0].value = 0;
        GuideNSNP.np[1].value = 0;
        GuideNSNP.s           = IPS_IDLE;
        GuideNSTID            = 0;
        IDSetNumber(&GuideNSNP, nullptr);
    }
    if (guide_direction == LX200_WEST || guide_direction == LX200_EAST || guide_direction == -1)
    {
        GuideWENP.np[0].value = 0;
        GuideWENP.np[1].value = 0;
        GuideWENP.s           = IPS_IDLE;
        GuideWETID            = 0;
        IDSetNumber(&GuideWENP, nullptr);
    }
}

bool LX200Generic::saveConfigItems(FILE *fp)
{
    INDI::Telescope::saveConfigItems(fp);

    if (genericCapability & LX200_HAS_PULSE_GUIDING)
        IUSaveConfigSwitch(fp, &UsePulseCmdSP);

    return true;
}<|MERGE_RESOLUTION|>--- conflicted
+++ resolved
@@ -912,8 +912,7 @@
         // Update Frequency
         if (!strcmp(name, TrackingFreqNP.name))
         {
-<<<<<<< HEAD
-            DEBUGF(INDI::Logger::DBG_DEBUG, "Trying to set track freq of: %f\n", values[0]);
+	    LOGF_DEBUG("Trying to set track freq of: %f\n", values[0]);
 	    if (genericCapability & LX200_HAS_PRECISE_TRACKING_FREQ)
 	    {
 		    if (!isSimulation() && setPreciseTrackFreq(PortFD, values[0]) < 0)
@@ -922,22 +921,25 @@
 			IDSetNumber(&TrackingFreqNP, "Error setting tracking frequency");
 			return false;
 		    }
+		    TrackingFreqNP.s           = IPS_OK;
+		    TrackingFreqNP.np[0].value = values[0];
+		    IDSetNumber(&TrackingFreqNP, "Tracking frequency set to %8.5f", values[0]);
 	    } else
 	    { if (!isSimulation() && setTrackFreq(PortFD, values[0]) < 0)
-=======
+
             LOGF_DEBUG("Trying to set track freq of: %f\n", values[0]);
 
             if (!isSimulation() && setTrackFreq(PortFD, values[0]) < 0)
->>>>>>> 7f31ec8a
             {
                 TrackingFreqNP.s = IPS_ALERT;
                 IDSetNumber(&TrackingFreqNP, "Error setting tracking frequency");
                 return false;
             }
+            TrackingFreqNP.s           = IPS_OK;
+	    TrackingFreqNP.np[0].value = values[0];
+	    IDSetNumber(&TrackingFreqNP, "Tracking frequency set to %04.1f", values[0]);
 	    }
-            TrackingFreqNP.s           = IPS_OK;
-            TrackingFreqNP.np[0].value = values[0];
-            IDSetNumber(&TrackingFreqNP, "Tracking frequency set to %04.1f", values[0]);
+            
 
             if (trackingMode != LX200_TRACK_MANUAL)
             {
