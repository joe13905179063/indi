--- conflicted
+++ resolved
@@ -837,6 +837,7 @@
         }
     }
 
+      
     if (strstr(OSStat,"H")) { IUSaveText(&OnstepStat[3],"At Home"); }
     if (strstr(OSStat,"W")) { IUSaveText(&OnstepStat[3],"Waiting at Home"); }
 
@@ -988,19 +989,12 @@
     if (isSimulation())
         return true;
 
-<<<<<<< HEAD
     double onstep_long = 360 - longitude ;
-	while (onstep_long < 0)
-        onstep_long += 360;
-	while (onstep_long > 360)
-		onstep_long -= 360;
-=======
-    double onstep_long = longitude;
     if (onstep_long < -180)
         onstep_long += 360;
     if (onstep_long > 180)
         onstep_long -= 360;
->>>>>>> 61f1b7b4
+
 
     if (!isSimulation() && setSiteLongitude(PortFD, onstep_long) < 0)
     {
